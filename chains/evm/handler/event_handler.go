package handler

import (
	"context"
<<<<<<< HEAD
	"math/big"
	"sync"
	"time"

=======
	"github.com/ClipFinance/relay-lib/chains/evm"
>>>>>>> 3cc21768
	"github.com/ClipFinance/relay-lib/chains/evm/utils"
	relaytypes "github.com/ClipFinance/relay-lib/common/types"
	ethtypes "github.com/ethereum/go-ethereum/core/types"
	"github.com/ethereum/go-ethereum/ethclient"
	"github.com/pkg/errors"
	"github.com/sirupsen/logrus"
)

// Constants for event handler timeouts and retry attempts.
const (
	contextTimeout       = 30 * time.Second // Timeout for context operations.
	reconnectTimeout     = 5 * time.Second  // Timeout for reconnect attempts.
	retryTimeout         = 5 * time.Minute  // Timeout for retry operations.
	maxReconnectAttempts = 3                // Maximum number of reconnect attempts.
)

// EventHandler handles chain events with thread-safe access.
// It manages subscriptions, polling, and client updates.
type EventHandler struct {
	ctx                  context.Context            // Context for managing lifecycle.
	cancel               context.CancelFunc         // Cancel function for context.
	chainConfig          *relaytypes.ChainConfig    // Chain configuration.
	logger               *logrus.Logger             // Logger for logging events.
	client               *ethclient.Client          // Ethereum client.
	solverAddress        string                     // Solver address.
	eventChan            chan relaytypes.ChainEvent // Channel for chain events.
	relaySubscription    *Subscription              // Subscription for relay events.
	transferSubscription *Subscription              // Subscription for transfer events.
	lastProcessedBlock   uint64                     // Last processed block number.
	lastBlockMutex       sync.RWMutex               // Mutex for last processed block.
	pollingTicker        *time.Ticker               // Ticker for polling.
}

// NewEventHandler creates a new event handler instance.
//
// Parameters:
// - ctx: context for managing the lifecycle of the event handler.
// - config: the chain configuration.
// - logger: the logger for logging events.
// - client: the Ethereum client.
// - solverAddr: the solver address.
// - eventChan: the channel to receive chain events.
//
// Returns:
// - *EventHandler: a new EventHandler instance.
// - error: an error if any issue occurs during creation.
func NewEventHandler(
	ctx context.Context,
	config *relaytypes.ChainConfig,
	logger *logrus.Logger,
	client *ethclient.Client,
	solverAddr string,
	eventChan chan relaytypes.ChainEvent,
) (*EventHandler, error) {
	handlerCtx, cancel := context.WithCancel(ctx)

	handler := &EventHandler{
		chainConfig:          config,
		logger:               logger,
		ctx:                  handlerCtx,
		cancel:               cancel,
		client:               client,
		solverAddress:        solverAddr,
		eventChan:            eventChan,
		relaySubscription:    &Subscription{},
		transferSubscription: &Subscription{},
	}

	return handler, nil
}

// UpdateClient updates the Ethereum client and restarts subscriptions and polling.
//
// Parameters:
// - client: the new Ethereum client.
func (h *EventHandler) UpdateClient(ctx context.Context, client *ethclient.Client) {
	h.cancel()

	if h.relaySubscription != nil {
		h.relaySubscription.Close()
		h.relaySubscription = &Subscription{}
	}
	if h.transferSubscription != nil {
		h.transferSubscription.Close()
		h.transferSubscription = &Subscription{}
	}

	handlerCtx, cancel := context.WithCancel(ctx)
	h.ctx = handlerCtx
	h.cancel = cancel

	h.client = client

	if h.pollingTicker != nil {
		h.pollingTicker.Stop()
		if err := h.StartHTTPPolling(); err != nil {
			h.logger.WithField("chain", h.chainConfig.Name).WithError(err).Error("Failed to restart HTTP polling after client update")
		}
		return
	}

	if err := h.setupSubscriptions(h.solverAddress); err != nil {
		h.logger.WithField("chain", h.chainConfig.Name).WithError(err).Error("Failed to setup subscriptions after client update")
	}
}

// Stop stops the event handler and closes subscriptions and polling.
func (h *EventHandler) Stop() {
	h.cancel()
	if h.relaySubscription != nil {
		h.relaySubscription.Close()
	}
	if h.transferSubscription != nil {
		h.transferSubscription.Close()
	}
	if h.pollingTicker != nil {
		h.pollingTicker.Stop()
	}
}

// processEvent processes a single event log and sends it to the event channel.
//
// Parameters:
// - eventType: the type of the event (e.g., "relay", "transfer").
// - log: the event log to process.
//
// Returns:
// - error: an error if any issue occurs during event processing.
func (h *EventHandler) processEvent(eventType string, log ethtypes.Log) error {
	tx, _, err := h.client.TransactionByHash(h.ctx, log.TxHash)
	if err != nil {
		return errors.Wrap(err, "failed to get transaction by hash")
	}

	// Get Tx Sender
	signer := ethtypes.LatestSignerForChainID(tx.ChainId())
	fromAddress, err := ethtypes.Sender(signer, tx)
	if err != nil {
		return errors.Wrap(err, "failed to get transaction sender")
	}

	var quoteId string
	var amount string

	switch eventType {
	case "FundsForwardedWithData":
		quoteId, err = utils.ExtractQuoteIDFromTxData(tx.Data())
		if err != nil {
			return errors.Wrap(err, "failed to extract quoteId from FundsForwardedWithData event")
		}
		quoteId = "0x" + quoteId
		amount = tx.Value().String()

	case "FundsForwarded":
		quoteId = string(tx.Data())
		amount = tx.Value().String()

	case "Transfer":
		input := tx.Data()
		quoteId, err = utils.ExtractQuoteIDFromTxData(input)
		if err != nil {
			return errors.Wrap(err, "failed to extract quoteId from Transfer event")
		}
		quoteId = "0x" + quoteId

		amount = new(big.Int).SetBytes(log.Data).String()

	default:
		return errors.New("unknown event type: " + eventType)
	}

	block, err := h.client.HeaderByNumber(h.ctx, new(big.Int).SetUint64(log.BlockNumber))
	if err != nil {
		return errors.Wrap(err, "failed to get block time")
	}

	chainEvent := relaytypes.ChainEvent{
		ChainID:           h.chainConfig.ChainID,
		BlockNumber:       log.BlockNumber,
		BlockHash:         log.BlockHash.String(),
		FromTokenAddr:     log.Address.String(),
		FromAddress:       fromAddress.Hex(),
		ToAddress:         tx.To().Hex(),
		TransactionHash:   log.TxHash.String(),
		QuoteID:           quoteId,
		FromTxMinedAt:     time.Unix(int64(block.Time), 0),
		TransactionAmount: amount,
		FromNonce:         tx.Nonce(),
		Metadata: evm.EvmMetadata{
			EventType: eventType,
			LogIndex:  log.Index,
			Data:      log.Data,
		},
	}

	h.eventChan <- chainEvent

	return nil
}<|MERGE_RESOLUTION|>--- conflicted
+++ resolved
@@ -2,14 +2,10 @@
 
 import (
 	"context"
-<<<<<<< HEAD
 	"math/big"
 	"sync"
 	"time"
 
-=======
-	"github.com/ClipFinance/relay-lib/chains/evm"
->>>>>>> 3cc21768
 	"github.com/ClipFinance/relay-lib/chains/evm/utils"
 	relaytypes "github.com/ClipFinance/relay-lib/common/types"
 	ethtypes "github.com/ethereum/go-ethereum/core/types"
@@ -196,8 +192,8 @@
 		TransactionHash:   log.TxHash.String(),
 		QuoteID:           quoteId,
 		FromTxMinedAt:     time.Unix(int64(block.Time), 0),
+		FromNonce:         tx.Nonce(),
 		TransactionAmount: amount,
-		FromNonce:         tx.Nonce(),
 		Metadata: evm.EvmMetadata{
 			EventType: eventType,
 			LogIndex:  log.Index,
